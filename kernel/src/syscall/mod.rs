--- conflicted
+++ resolved
@@ -19,15 +19,9 @@
         SYS_GETTIME, SYS_GETTIMEOFDAY, SYS_GETUID, SYS_IOCTL, SYS_LSEEK, SYS_MKDIRAT, SYS_MMAP,
         SYS_MOUNT, SYS_MPROTECT, SYS_MUNMAP, SYS_NANOSLEEP, SYS_OPENAT, SYS_PIPE2, SYS_PPOLL,
         SYS_PREAD, SYS_PRLIMIT64, SYS_READ, SYS_READLINKAT, SYS_READV, SYS_SCHED_YIELD,
-<<<<<<< HEAD
-        SYS_SENDFILE, SYS_SET_TID_ADDRESS, SYS_SIGACTION, SYS_SIGPROCMASK, SYS_SIGTIMEDWAIT,
-        SYS_STATFS, SYS_TIMES, SYS_UMOUNT2, SYS_UNAME, SYS_UNLINKAT, SYS_UTIMEAT, SYS_WAIT4,
-        SYS_WRITE, SYS_WRITEV,
-=======
-        SYS_SET_TID_ADDRESS, SYS_SIGACTION, SYS_SIGPROCMASK, SYS_SIGRETURN, SYS_SIGTIMEDWAIT,
-        SYS_STATFS, SYS_TIMES, SYS_TKILL, SYS_UMOUNT2, SYS_UNAME, SYS_UNLINKAT, SYS_UTIMEAT,
-        SYS_WAIT4, SYS_WRITE, SYS_WRITEV,
->>>>>>> f81c4f66
+        SYS_SENDFILE, SYS_SET_TID_ADDRESS, SYS_SIGACTION, SYS_SIGPROCMASK, SYS_SIGRETURN,
+        SYS_SIGTIMEDWAIT, SYS_STATFS, SYS_TIMES, SYS_TKILL, SYS_UMOUNT2, SYS_UNAME, SYS_UNLINKAT,
+        SYS_UTIMEAT, SYS_WAIT4, SYS_WRITE, SYS_WRITEV,
     },
     fd::{
         sys_close, sys_dup, sys_dup3, sys_fcntl, sys_fstat, sys_fstatat, sys_getdents64, sys_ioctl,
@@ -156,12 +150,9 @@
         SYS_READLINKAT => {
             sys_readlinkat(args[0] as _, args[1] as _, args[2] as _, args[3] as _).await
         }
-<<<<<<< HEAD
         SYS_SENDFILE => sys_sendfile(args[0] as _, args[1] as _, args[2] as _, args[3] as _).await,
-=======
         SYS_TKILL => sys_tkill(args[0] as _, args[1] as _).await,
         SYS_SIGRETURN => sys_sigreturn().await,
->>>>>>> f81c4f66
         _ => {
             warn!("unsupported syscall: {}", call_type);
             Err(LinuxError::EPERM)
